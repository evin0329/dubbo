--- conflicted
+++ resolved
@@ -35,15 +35,8 @@
 import java.util.concurrent.Executors;
 import java.util.concurrent.TimeUnit;
 
-<<<<<<< HEAD
-import static java.util.Collections.emptySortedSet;
-import static java.util.Collections.unmodifiableSortedSet;
-import static org.apache.dubbo.common.config.configcenter.Constants.CONFIG_NAMESPACE_KEY;
-import static org.apache.dubbo.common.utils.CollectionUtils.isEmpty;
-=======
 import static org.apache.dubbo.common.constants.CommonConstants.PATH_SEPARATOR;
 import static org.apache.dubbo.configcenter.Constants.CONFIG_NAMESPACE_KEY;
->>>>>>> f2af6fdb
 
 /**
  *
@@ -110,24 +103,17 @@
     }
 
     @Override
-<<<<<<< HEAD
-    public String getConfig(String key, String group, long timeout) throws IllegalStateException {
-        String path = buildPath(key, group);
-        return (String) getInternalProperty(path);
+    public String getRule(String key, String group, long timeout) throws IllegalStateException {
+        return (String) getInternalProperty(getPathKey(group, key));
     }
 
-    /**
-     * For zookeeper, {@link #getConfig(String, String, long)} and {@link #getConfigs(String, String, long)} have the same meaning.
-     *
-     * @param key
-     * @param group
-     * @param timeout
-     * @return
-     * @throws IllegalStateException
-     */
     @Override
-    public String getConfigs(String key, String group, long timeout) throws IllegalStateException {
-        return getConfig(key, group, timeout);
+    public String getProperties(String key, String group, long timeout) throws IllegalStateException {
+        // use global group 'dubbo' if no group specified
+        if (StringUtils.isEmpty(group)) {
+            group = DEFAULT_GROUP;
+        }
+        return (String) getInternalProperty(getPathKey(group, key));
     }
 
     @Override
@@ -142,6 +128,10 @@
         String path = buildPath(group);
         List<String> nodes = zkClient.getChildren(path);
         return isEmpty(nodes) ? emptySortedSet() : unmodifiableSortedSet(new TreeSet<>(nodes));
+    }
+
+    private String getPathKey(String group, String key) {
+        return rootPath + PATH_SEPARATOR + group + PATH_SEPARATOR + key;
     }
 
     /**
@@ -175,23 +165,6 @@
     protected String buildPath(String relativePath) {
         String path = rootPath + "/" + relativePath;
         return path;
-=======
-    public String getRule(String key, String group, long timeout) throws IllegalStateException {
-        return (String) getInternalProperty(getPathKey(group, key));
-    }
-
-    @Override
-    public String getProperties(String key, String group, long timeout) throws IllegalStateException {
-        // use global group 'dubbo' if no group specified
-        if (StringUtils.isEmpty(group)) {
-            group = DEFAULT_GROUP;
-        }
-        return (String) getInternalProperty(getPathKey(group, key));
-    }
-
-    private String getPathKey(String group, String key) {
-        return rootPath + PATH_SEPARATOR + group + PATH_SEPARATOR + key;
->>>>>>> f2af6fdb
     }
 
 }