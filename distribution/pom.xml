<!--
  Licensed to the Apache Software Foundation (ASF) under one or more
  contributor license agreements.  See the NOTICE file distributed with
  this work for additional information regarding copyright ownership.
  The ASF licenses this file to You under the Apache License, Version 2.0
  (the "License"); you may not use this file except in compliance with
  the License.  You may obtain a copy of the License at

      http://www.apache.org/licenses/LICENSE-2.0

  Unless required by applicable law or agreed to in writing, software
  distributed under the License is distributed on an "AS IS" BASIS,
  WITHOUT WARRANTIES OR CONDITIONS OF ANY KIND, either express or implied.
  See the License for the specific language governing permissions and
  limitations under the License.
  -->
<project xmlns="http://maven.apache.org/POM/4.0.0" xmlns:xsi="http://www.w3.org/2001/XMLSchema-instance" xsi:schemaLocation="http://maven.apache.org/POM/4.0.0 http://maven.apache.org/maven-v4_0_0.xsd">
    <modelVersion>4.0.0</modelVersion>
    <parent>
        <groupId>com.alibaba</groupId>
        <artifactId>dubbo-parent</artifactId>
        <version>2.6.3</version>
    </parent>
    <artifactId>dubbo-distribution</artifactId>
    <packaging>pom</packaging>
    <name>dubbo-distribution</name>
    <description>The binary distribution module for dubbo temporarily</description>
    <properties>
        <skip_maven_deploy>true</skip_maven_deploy>
    </properties>

    <dependencies>
        <dependency>
            <groupId>com.alibaba</groupId>
            <artifactId>dubbo-cluster</artifactId>
            <version>${project.version}</version>
        </dependency>
        <dependency>
            <groupId>com.alibaba</groupId>
            <artifactId>dubbo-common</artifactId>
            <version>${project.version}</version>
        </dependency>
        <dependency>
            <groupId>com.alibaba</groupId>
            <artifactId>dubbo-config-api</artifactId>
            <version>${project.version}</version>
        </dependency>
        <dependency>
            <groupId>com.alibaba</groupId>
            <artifactId>dubbo-config-spring</artifactId>
            <version>${project.version}</version>
        </dependency>
        <dependency>
            <groupId>com.alibaba</groupId>
            <artifactId>dubbo-filter-cache</artifactId>
            <version>${project.version}</version>
        </dependency>
        <dependency>
            <groupId>com.alibaba</groupId>
            <artifactId>dubbo-filter-validation</artifactId>
            <version>${project.version}</version>
        </dependency>
        <dependency>
            <groupId>com.alibaba</groupId>
            <artifactId>dubbo-remoting-api</artifactId>
            <version>${project.version}</version>
        </dependency>
        <dependency>
            <groupId>com.alibaba</groupId>
            <artifactId>dubbo-remoting-netty</artifactId>
            <version>${project.version}</version>
        </dependency>
        <dependency>
            <groupId>com.alibaba</groupId>
            <artifactId>dubbo-remoting-netty4</artifactId>
            <version>${project.version}</version>
        </dependency>
        <dependency>
            <groupId>com.alibaba</groupId>
            <artifactId>dubbo-remoting-mina</artifactId>
            <version>${project.version}</version>
        </dependency>
        <dependency>
            <groupId>com.alibaba</groupId>
            <artifactId>dubbo-remoting-grizzly</artifactId>
            <version>${project.version}</version>
        </dependency>
        <dependency>
            <groupId>com.alibaba</groupId>
            <artifactId>dubbo-remoting-p2p</artifactId>
            <version>${project.version}</version>
        </dependency>
        <dependency>
            <groupId>com.alibaba</groupId>
            <artifactId>dubbo-remoting-http</artifactId>
            <version>${project.version}</version>
        </dependency>
        <dependency>
            <groupId>com.alibaba</groupId>
            <artifactId>dubbo-rpc-api</artifactId>
            <version>${project.version}</version>
        </dependency>
        <dependency>
            <groupId>com.alibaba</groupId>
            <artifactId>dubbo-rpc-dubbo</artifactId>
            <version>${project.version}</version>
        </dependency>
        <dependency>
            <groupId>com.alibaba</groupId>
            <artifactId>dubbo-rpc-injvm</artifactId>
            <version>${project.version}</version>
        </dependency>
        <dependency>
            <groupId>com.alibaba</groupId>
            <artifactId>dubbo-rpc-rmi</artifactId>
            <version>${project.version}</version>
        </dependency>
        <dependency>
            <groupId>com.alibaba</groupId>
            <artifactId>dubbo-rpc-hessian</artifactId>
            <version>${project.version}</version>
        </dependency>
        <dependency>
            <groupId>com.alibaba</groupId>
            <artifactId>dubbo-rpc-http</artifactId>
            <version>${project.version}</version>
        </dependency>
        <dependency>
            <groupId>com.alibaba</groupId>
            <artifactId>dubbo-rpc-webservice</artifactId>
            <version>${project.version}</version>
        </dependency>
        <dependency>
            <groupId>com.alibaba</groupId>
            <artifactId>dubbo-rpc-thrift</artifactId>
            <version>${project.version}</version>
        </dependency>
        <dependency>
            <groupId>com.alibaba</groupId>
            <artifactId>dubbo-rpc-memcached</artifactId>
            <version>${project.version}</version>
        </dependency>
        <dependency>
            <groupId>com.alibaba</groupId>
            <artifactId>dubbo-rpc-redis</artifactId>
            <version>${project.version}</version>
        </dependency>
        <dependency>
            <groupId>com.alibaba</groupId>
            <artifactId>dubbo-rpc-rest</artifactId>
            <version>${project.version}</version>
        </dependency>
        <dependency>
            <groupId>com.alibaba</groupId>
            <artifactId>dubbo-registry-api</artifactId>
            <version>${project.version}</version>
        </dependency>
        <dependency>
            <groupId>com.alibaba</groupId>
            <artifactId>dubbo-registry-default</artifactId>
            <version>${project.version}</version>
        </dependency>
        <dependency>
            <groupId>com.alibaba</groupId>
            <artifactId>dubbo-registry-multicast</artifactId>
            <version>${project.version}</version>
        </dependency>
        <dependency>
            <groupId>com.alibaba</groupId>
            <artifactId>dubbo-registry-zookeeper</artifactId>
            <version>${project.version}</version>
        </dependency>
        <dependency>
            <groupId>com.alibaba</groupId>
            <artifactId>dubbo-registry-redis</artifactId>
            <version>${project.version}</version>
        </dependency>
        <dependency>
            <groupId>com.alibaba</groupId>
            <artifactId>dubbo-monitor-api</artifactId>
            <version>${project.version}</version>
        </dependency>
        <dependency>
            <groupId>com.alibaba</groupId>
            <artifactId>dubbo-monitor-default</artifactId>
            <version>${project.version}</version>
        </dependency>
        <dependency>
            <groupId>com.alibaba</groupId>
            <artifactId>dubbo-container-spring</artifactId>
            <version>${project.version}</version>
        </dependency>
        <dependency>
            <groupId>com.alibaba</groupId>
            <artifactId>dubbo-container-log4j</artifactId>
            <version>${project.version}</version>
        </dependency>
        <dependency>
            <groupId>com.alibaba</groupId>
            <artifactId>dubbo-container-logback</artifactId>
            <version>${project.version}</version>
        </dependency>
        <dependency>
            <groupId>com.alibaba</groupId>
            <artifactId>dubbo-qos</artifactId>
            <version>${project.version}</version>
        </dependency>
        <dependency>
            <groupId>com.alibaba</groupId>
            <artifactId>dubbo-serialization-api</artifactId>
            <version>${project.version}</version>
        </dependency>
        <dependency>
            <groupId>com.alibaba</groupId>
            <artifactId>dubbo-serialization-fastjson</artifactId>
            <version>${project.version}</version>
        </dependency>
        <dependency>
            <groupId>com.alibaba</groupId>
            <artifactId>dubbo-serialization-fst</artifactId>
            <version>${project.version}</version>
        </dependency>
        <dependency>
            <groupId>com.alibaba</groupId>
            <artifactId>dubbo-serialization-hessian2</artifactId>
            <version>${project.version}</version>
        </dependency>
        <dependency>
            <groupId>com.alibaba</groupId>
            <artifactId>dubbo-serialization-jdk</artifactId>
            <version>${project.version}</version>
        </dependency>
        <dependency>
            <groupId>com.alibaba</groupId>
            <artifactId>dubbo-serialization-kryo</artifactId>
            <version>${project.version}</version>
        </dependency>
        <dependency>
            <groupId>com.alibaba</groupId>
            <artifactId>dubbo</artifactId>
            <version>${project.version}</version>
        </dependency>
        <dependency>
            <groupId>com.alibaba</groupId>
            <artifactId>hessian-lite</artifactId>
<<<<<<< HEAD
=======
            <version>3.2.4</version>
>>>>>>> 6ce7b11f
        </dependency>
    </dependencies>

    <profiles>
        <profile>
            <id>release</id>
            <build>
                <finalName>apache-dubbo-incubating-${project.version}</finalName>
                <plugins>
                    <plugin>
                        <artifactId>maven-assembly-plugin</artifactId>
                        <version>3.1.0</version>
                        <executions>
                            <execution>
                                <id>bin-release</id>
                                <phase>package</phase>
                                <goals>
                                    <goal>single</goal>
                                </goals>
                                <configuration>
                                    <descriptors>
                                        <descriptor>src/assembly/bin-release.xml</descriptor>
                                    </descriptors>
                                </configuration>
                            </execution>
                            <execution>
                                <id>source-release</id>
                                <phase>package</phase>
                                <goals>
                                    <goal>single</goal>
                                </goals>
                                <configuration>
                                    <descriptors>
                                        <descriptor>src/assembly/source-release.xml</descriptor>
                                    </descriptors>
                                </configuration>
                            </execution>
                        </executions>
                    </plugin>
                    <plugin>
                        <groupId>org.apache.maven.plugins</groupId>
                        <artifactId>maven-gpg-plugin</artifactId>
                        <version>1.6</version>
                        <executions>
                            <execution>
                                <phase>verify</phase>
                                <goals>
                                    <goal>sign</goal>
                                </goals>
                            </execution>
                        </executions>
                    </plugin>
                </plugins>
            </build>
        </profile>
    </profiles>
</project><|MERGE_RESOLUTION|>--- conflicted
+++ resolved
@@ -243,10 +243,6 @@
         <dependency>
             <groupId>com.alibaba</groupId>
             <artifactId>hessian-lite</artifactId>
-<<<<<<< HEAD
-=======
-            <version>3.2.4</version>
->>>>>>> 6ce7b11f
         </dependency>
     </dependencies>
 
